--- conflicted
+++ resolved
@@ -1,93 +1,85 @@
-// Implementation of an echo client based on LSP.
-
-package main
-
-import (
-	"flag"
-	"fmt"
-	"io/ioutil"
-	"log"
-	"strconv"
-
-	"github.com/cmu440/lsp"
-	"github.com/cmu440/lspnet"
-)
-
-var (
-	port               = flag.Int("port", 9999, "server port number")
-	host               = flag.String("host", "localhost", "server host address")
-	readDrop           = flag.Int("rdrop", 0, "network read drop percent")
-	writeDrop          = flag.Int("wdrop", 0, "network write drop percent")
-	epochLimit         = flag.Int("elim", lsp.DefaultEpochLimit, "epoch limit")
-	epochMillis        = flag.Int("ems", lsp.DefaultEpochMillis, "epoch duration (ms)")
-	windowSize         = flag.Int("wsize", lsp.DefaultWindowSize, "window size")
-	maxUnackedMessages = flag.Int("maxUnackMessages", lsp.DefaultMaxUnackedMessages, "max unacknowledged messages")
-	maxBackoff         = flag.Int("maxbackoff", lsp.DefaultMaxBackOffInterval, "maximum interval epoch")
-	showLogs           = flag.Bool("v", false, "show crunner logs")
-)
-
-func init() {
-	// Display time, file, and line number in log messages.
-	log.SetFlags(log.Lmicroseconds | log.Lshortfile)
-}
-
-func main() {
-	flag.Parse()
-	if !*showLogs {
-		log.SetOutput(ioutil.Discard)
-	} else {
-		lspnet.EnableDebugLogs(true)
-	}
-	lspnet.SetClientReadDropPercent(*readDrop)
-	lspnet.SetClientWriteDropPercent(*writeDrop)
-	params := &lsp.Params{
-		EpochLimit:         *epochLimit,
-		EpochMillis:        *epochMillis,
-		WindowSize:         *windowSize,
-		MaxBackOffInterval: *maxBackoff,
-		MaxUnackedMessages: *maxUnackedMessages,
-	}
-	hostport := lspnet.JoinHostPort(*host, strconv.Itoa(*port))
-	fmt.Printf("Connecting to server at '%s'...\n", hostport)
-<<<<<<< HEAD
-	_, err := lsp.NewClient(hostport, 0, params)
-=======
-	cli, err := lsp.NewClient(hostport, 0, params)
->>>>>>> c3e74a14
-	
-	if err != nil {
-		fmt.Printf("Failed to connect to server at %s: %s\n", hostport, err)
-		return
-	}
-	fmt.Printf("Connected to server\n")
-<<<<<<< HEAD
-	// runClient(cli)
-=======
-	runClient(cli)
->>>>>>> c3e74a14
-}
-
-func runClient(cli lsp.Client) {
-	defer fmt.Println("Exiting...")
-	for {
-		// Get next token from input.
-		fmt.Printf("Client: ")
-		var s string
-		if _, err := fmt.Scan(&s); err != nil {
-			return
-		}
-		// Send message to server.
-		if err := cli.Write([]byte(s)); err != nil {
-			fmt.Printf("Client %d failed to write to server: %s\n", cli.ConnID(), err)
-			return
-		}
-		log.Printf("Client %d wrote '%s' to server\n", cli.ConnID(), s)
-		// Read message from server.
-		payload, err := cli.Read()
-		if err != nil {
-			fmt.Printf("Client %d failed to read from server: %s\n", cli.ConnID(), err)
-			return
-		}
-		fmt.Printf("Server: %s\n", string(payload))
-	}
-}
+// Implementation of an echo client based on LSP.
+
+package main
+
+import (
+	"flag"
+	"fmt"
+	"io/ioutil"
+	"log"
+	"strconv"
+
+	"github.com/cmu440/lsp"
+	"github.com/cmu440/lspnet"
+)
+
+var (
+	port               = flag.Int("port", 9999, "server port number")
+	host               = flag.String("host", "localhost", "server host address")
+	readDrop           = flag.Int("rdrop", 0, "network read drop percent")
+	writeDrop          = flag.Int("wdrop", 0, "network write drop percent")
+	epochLimit         = flag.Int("elim", lsp.DefaultEpochLimit, "epoch limit")
+	epochMillis        = flag.Int("ems", lsp.DefaultEpochMillis, "epoch duration (ms)")
+	windowSize         = flag.Int("wsize", lsp.DefaultWindowSize, "window size")
+	maxUnackedMessages = flag.Int("maxUnackMessages", lsp.DefaultMaxUnackedMessages, "max unacknowledged messages")
+	maxBackoff         = flag.Int("maxbackoff", lsp.DefaultMaxBackOffInterval, "maximum interval epoch")
+	showLogs           = flag.Bool("v", false, "show crunner logs")
+)
+
+func init() {
+	// Display time, file, and line number in log messages.
+	log.SetFlags(log.Lmicroseconds | log.Lshortfile)
+}
+
+func main() {
+	flag.Parse()
+	if !*showLogs {
+		log.SetOutput(ioutil.Discard)
+	} else {
+		lspnet.EnableDebugLogs(true)
+	}
+	lspnet.SetClientReadDropPercent(*readDrop)
+	lspnet.SetClientWriteDropPercent(*writeDrop)
+	params := &lsp.Params{
+		EpochLimit:         *epochLimit,
+		EpochMillis:        *epochMillis,
+		WindowSize:         *windowSize,
+		MaxBackOffInterval: *maxBackoff,
+		MaxUnackedMessages: *maxUnackedMessages,
+	}
+	hostport := lspnet.JoinHostPort(*host, strconv.Itoa(*port))
+	fmt.Printf("Connecting to server at '%s'...\n", hostport)
+	cli, err := lsp.NewClient(hostport, 0, params)
+	
+	if err != nil {
+		fmt.Printf("Failed to connect to server at %s: %s\n", hostport, err)
+		return
+	}
+	fmt.Printf("Connected to server\n")
+	runClient(cli)
+}
+
+func runClient(cli lsp.Client) {
+	defer fmt.Println("Exiting...")
+	for {
+		// Get next token from input.
+		fmt.Printf("Client: ")
+		var s string
+		if _, err := fmt.Scan(&s); err != nil {
+			return
+		}
+		// Send message to server.
+		if err := cli.Write([]byte(s)); err != nil {
+			fmt.Printf("Client %d failed to write to server: %s\n", cli.ConnID(), err)
+			return
+		}
+		log.Printf("Client %d wrote '%s' to server\n", cli.ConnID(), s)
+		// Read message from server.
+		payload, err := cli.Read()
+		if err != nil {
+			fmt.Printf("Client %d failed to read from server: %s\n", cli.ConnID(), err)
+			return
+		}
+		fmt.Printf("Server: %s\n", string(payload))
+	}
+}