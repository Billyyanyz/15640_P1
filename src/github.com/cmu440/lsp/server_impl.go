// Contains the implementation of an LSP server.

package lsp

import (
	"encoding/json"
	"errors"
	"github.com/cmu440/lspnet"
	"strconv"
	"fmt"
)

type server struct {
	params       *Params
	udpConn      *lspnet.UDPConn
	clientsID    map[int]*clientInfo
	clientsAddr  map[string]*clientInfo
	clientsCnt   int
	pendingClose bool
	serverClosed bool

	newClientConnecting chan messageWithAddress
	newAck              chan *Message
	newCAck             chan *Message
	newDataReceiving    chan *Message

	readFunctionCall    chan struct{}
	readFunctionCallRes chan messageWithErrID
	checkIDCall         chan int
	checkIDCallRes      chan bool
	attemptWriting      chan int
	pendingMessages     map[int]chan *Message
	closeClient         chan int

	closeFunctionCall chan struct{}
	attemptClosing    chan struct{}
	stopConnection    chan struct{}
	stopMain          chan struct{}
}

type messageWithAddress struct {
	message *Message
	addr    *lspnet.UDPAddr
}

type messageWithErrID struct {
	message *Message
	err_id  int
}

type clientInfo struct {
	connID int
	addr   *lspnet.UDPAddr

	buffRecv  bufferedReceiver
	slideSndr slidingWindowSender

	closed bool
}

func (s *server) newClientInfo(connID int, addr *lspnet.UDPAddr, sn int) *clientInfo {
	return &clientInfo{
		connID: connID,
		addr:   addr,

		buffRecv:  newBufferedReceiver(sn),
		slideSndr: newSlidingWindowSender(sn, s.params.WindowSize, s.params.MaxUnackedMessages),

		closed: false,
	}

}

// NewServer creates, initiates, and returns a new server. This function should
// NOT block. Instead, it should spawn one or more goroutines (to handle things
// like accepting incoming client connections, triggering epoch events at
// fixed intervals, synchronizing events using a for-select loop like you saw in
// project 0, etc.) and immediately return. It should return a non-nil error if
// there was an error resolving or listening on the specified port number.
func NewServer(port int, params *Params) (Server, error) {
	s := &server{
		params:       params,
		clientsID:    make(map[int]*clientInfo),
		clientsAddr:  make(map[string]*clientInfo),
		clientsCnt:   0,
		pendingClose: false,
		serverClosed: false,

		newClientConnecting: make(chan messageWithAddress),
		newAck:              make(chan *Message),
		newCAck:             make(chan *Message),
		newDataReceiving:    make(chan *Message),

		readFunctionCall:    make(chan struct{}),
		readFunctionCallRes: make(chan messageWithErrID),
		checkIDCall:         make(chan int),
		checkIDCallRes:      make(chan bool),
		attemptWriting:      make(chan int),
		pendingMessages:     make(map[int]chan *Message),
		closeClient:         make(chan int),

		closeFunctionCall: make(chan struct{}),
		attemptClosing:    make(chan struct{}),
		stopConnection:    make(chan struct{}),
		stopMain:          make(chan struct{}),
	}
	var addr *lspnet.UDPAddr
	var err error
	if addr, err = lspnet.ResolveUDPAddr("udp",
		lspnet.JoinHostPort("localhost", strconv.Itoa(port))); err != nil {
		return nil, err
	}
	var conn *lspnet.UDPConn
	if conn, err = lspnet.ListenUDP("udp", addr); err != nil {
		return nil, err
	}
	s.udpConn = conn
	go s.connectionRoutine()
	go s.MainRoutine()
	return s, nil
}

func (s *server) connectionRoutine() {
	for {
		select {
		case <-s.stopConnection:
			return
		default:
<<<<<<< HEAD
			b := make([]byte, 2048)
=======
			var b []byte
>>>>>>> 78ae4eca
			n, addr, err := s.udpConn.ReadFromUDP(b)
			if err != nil {
				return
			}
			var message Message
			if err = json.Unmarshal(b[:n], &message); err != nil {
				continue
			}
			switch message.Type {
			case MsgConnect:
				s.newClientConnecting <- messageWithAddress{&message, addr}
			case MsgAck:
				s.newAck <- &message
			case MsgCAck:
				s.newCAck <- &message
			case MsgData:
				s.newDataReceiving <- &message
			}
		}
	}
}

func (s *server) MainRoutine() {
	for {
		select {
		case <-s.stopMain:
			return
		case <-s.closeFunctionCall:
			s.pendingClose = true
		// when ack, send a signal to check if all buffer is empty, if so set serverclosed=true
		// do only when pendingclose=true
		case mwa := <-s.newClientConnecting:
			if _, ok := s.clientsAddr[mwa.addr.String()]; !ok {
				s.clientsCnt++
<<<<<<< HEAD
				s.clientsID[s.clientsCnt] = s.newClientInfo(s.clientsCnt, mwa.addr, mwa.message.SeqNum) // TODO: Double check seq num
				clientInfo := s.clientsID[s.clientsCnt]
				s.clientsAddr[mwa.addr.String()] = clientInfo
				connectAck := NewAck(clientInfo.connID, mwa.message.SeqNum)
				fmt.Printf("Send: " + connectAck.String() + "\n")
				connectAckRaw, err := json.Marshal(connectAck)
				if err != nil {
					fmt.Printf("Fucked up\n")
					continue
				}
				s.udpConn.WriteToUDP(connectAckRaw, mwa.addr)
=======
				s.clientsID[s.clientsCnt] = s.newClientInfo(s.clientsCnt, mwa.addr, mwa.message.SeqNum+1)
				s.clientsAddr[mwa.addr.String()] = s.clientsID[s.clientsCnt]
				s.pendingMessages[s.clientsCnt] = make(chan *Message)
>>>>>>> 78ae4eca
			}
			// write back Ack
		case message := <-s.newAck:
			cInfo := s.clientsID[message.ConnID]
			cInfo.slideSndr.ackMessage(message.SeqNum)
			if s.pendingClose {
				go func() {
					s.attemptClosing <- struct{}{}
				}()
			}
		case message := <-s.newCAck:
			cInfo := s.clientsID[message.ConnID]
			cInfo.slideSndr.cackMessage(message.SeqNum)
			if s.pendingClose {
				go func() {
					s.attemptClosing <- struct{}{}
				}()
			}
		case message := <-s.newDataReceiving:
			cInfo := s.clientsID[message.ConnID]
			if cInfo.closed {
				continue
			}
			if len(message.Payload) > message.Size {
				continue
			} else if len(message.Payload) < message.Size {
				message.Payload = message.Payload[:message.Size]
			}
			if CalculateChecksum(message.ConnID, message.SeqNum, message.Size, message.Payload) !=
				message.Checksum {
				continue
			}
			cInfo.buffRecv.recvMsg(message)
			var retMessage Message
			retMessage.Type = MsgAck
			retMessage.ConnID = message.ConnID
			retMessage.SeqNum = message.SeqNum
			go func() {
				s.attemptWriting <- message.ConnID
				s.pendingMessages[message.ConnID] <- &retMessage
			}()
		case <-s.readFunctionCall:
			if s.serverClosed {
				s.readFunctionCallRes <- messageWithErrID{nil, -1}
				continue
			}
			for cID := range s.clientsID {
				cInfo := s.clientsID[cID]
				if !cInfo.closed && cInfo.buffRecv.readyToRead() {
					readRes := messageWithErrID{cInfo.buffRecv.deliverToRead(), 0}
					s.readFunctionCallRes <- readRes
				}
			}
		case id := <-s.attemptWriting:
			message := <-s.pendingMessages[id]
			cInfo := s.clientsID[id]
			if message.Type == MsgData {
				if !cInfo.slideSndr.readyToSend() {
					go func() {
						s.attemptWriting <- id
						s.pendingMessages[id] <- message
					}()
					continue
				}
				message.SeqNum = cInfo.slideSndr.getSeriesNum()
				message.Size = len(message.Payload)
				message.Checksum = CalculateChecksum(id, message.SeqNum, message.Size, message.Payload)
			}
			if b, err := json.Marshal(message); err == nil {
				if _, err := s.udpConn.WriteToUDP(b, cInfo.addr); err == nil {
				}
			}
		case id := <-s.closeClient:
			s.clientsID[id].closed = true
			go func() {
				s.readFunctionCallRes <- messageWithErrID{&Message{ConnID: id}, -2}
			}()
		case <-s.attemptClosing:
			emptyPending := true
			for id, _ := range s.clientsID {
				if !(s.clientsID[id].closed || s.clientsID[id].slideSndr.empty()) {
					emptyPending = false
				}
			}
			if emptyPending {
				s.serverClosed = true
				s.stopConnection <- struct{}{}
				s.stopMain <- struct{}{}
			}
		}
	}
}

func (s *server) Read() (int, []byte, error) {
	s.readFunctionCall <- struct{}{}
	res := <-s.readFunctionCallRes
	if res.err_id == -1 {
		return -1, nil, errors.New("Server is closed")
	}
	if res.err_id == -2 {
		return -1, nil, errors.New("Connection with client id: " + strconv.Itoa(res.message.ConnID) + " is closed")
	}
	return res.message.ConnID, res.message.Payload, nil
}

func (s *server) Write(connId int, payload []byte) error {
	s.checkIDCall <- connId
	if res := <-s.checkIDCallRes; !res {
		return errors.New("client ID does not exist")
	}
	var message Message
	message.Type = MsgData
	message.ConnID = connId
	message.Payload = payload
	go func() {
		s.attemptWriting <- connId
		s.pendingMessages[connId] <- &message
	}()
	return nil
}

func (s *server) CloseConn(connId int) error {
	s.checkIDCall <- connId
	if res := <-s.checkIDCallRes; !res {
		return errors.New("client ID does not exist")
	}
	s.closeClient <- connId
	return nil
}

func (s *server) Close() error {
	s.closeFunctionCall <- struct{}{}
	return nil
}<|MERGE_RESOLUTION|>--- conflicted
+++ resolved
@@ -126,11 +126,7 @@
 		case <-s.stopConnection:
 			return
 		default:
-<<<<<<< HEAD
 			b := make([]byte, 2048)
-=======
-			var b []byte
->>>>>>> 78ae4eca
 			n, addr, err := s.udpConn.ReadFromUDP(b)
 			if err != nil {
 				return
@@ -165,7 +161,7 @@
 		case mwa := <-s.newClientConnecting:
 			if _, ok := s.clientsAddr[mwa.addr.String()]; !ok {
 				s.clientsCnt++
-<<<<<<< HEAD
+
 				s.clientsID[s.clientsCnt] = s.newClientInfo(s.clientsCnt, mwa.addr, mwa.message.SeqNum) // TODO: Double check seq num
 				clientInfo := s.clientsID[s.clientsCnt]
 				s.clientsAddr[mwa.addr.String()] = clientInfo
@@ -177,11 +173,6 @@
 					continue
 				}
 				s.udpConn.WriteToUDP(connectAckRaw, mwa.addr)
-=======
-				s.clientsID[s.clientsCnt] = s.newClientInfo(s.clientsCnt, mwa.addr, mwa.message.SeqNum+1)
-				s.clientsAddr[mwa.addr.String()] = s.clientsID[s.clientsCnt]
-				s.pendingMessages[s.clientsCnt] = make(chan *Message)
->>>>>>> 78ae4eca
 			}
 			// write back Ack
 		case message := <-s.newAck:
